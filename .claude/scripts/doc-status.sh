--- conflicted
+++ resolved
@@ -82,69 +82,39 @@
 echo
 
 # Test Reports (should be updated after test runs)
-<<<<<<< HEAD
-check_file_status "$DOCS_DIR/test_reports.md" "test_reports.md" 24
-check_content_quality "$DOCS_DIR/test_reports.md" "test_reports.md"
-echo
-=======
 check_file_status "$DOCS_DIR/test_reports_generated/test_reports.md" "test_reports.md" 24
 check_content_quality "$DOCS_DIR/test_reports_generated/test_reports.md" "test_reports.md"
 
->>>>>>> 780d49a7
 
 # Development Rules (updated less frequently)
 check_file_status "$DOCS_DIR/development_rules.md" "development_rules.md" 168  # 1 week
 check_content_quality "$DOCS_DIR/development_rules.md" "development_rules.md"
-<<<<<<< HEAD
-echo
-=======
 
->>>>>>> 780d49a7
 
 # Testing Rules (updated less frequently)
 check_file_status "$DOCS_DIR/testing_rules.md" "testing_rules.md" 168  # 1 week
 check_content_quality "$DOCS_DIR/testing_rules.md" "testing_rules.md"
-<<<<<<< HEAD
-echo
-=======
 
->>>>>>> 780d49a7
 
 # API Documentation (should be current with API changes)
 check_file_status "$DOCS_DIR/api_documentation.md" "api_documentation.md" 72  # 3 days
 check_content_quality "$DOCS_DIR/api_documentation.md" "api_documentation.md"
-<<<<<<< HEAD
-echo
-=======
 
->>>>>>> 780d49a7
 
 # Database Schema Guide (updated with schema changes)
 check_file_status "$DOCS_DIR/database_schema_guide.md" "database_schema_guide.md" 168  # 1 week
 check_content_quality "$DOCS_DIR/database_schema_guide.md" "database_schema_guide.md"
-<<<<<<< HEAD
-echo
-=======
 
->>>>>>> 780d49a7
 
 # Architecture Overview (updated with major changes)
 check_file_status "$DOCS_DIR/architecture_overview.md" "architecture_overview.md" 336  # 2 weeks
 check_content_quality "$DOCS_DIR/architecture_overview.md" "architecture_overview.md"
-<<<<<<< HEAD
-echo
-=======
 
->>>>>>> 780d49a7
 
 # Instructions for Claude (should be stable)
 check_file_status "$DOCS_DIR/instructions_for_claude.md" "instructions_for_claude.md" 720  # 1 month
 check_content_quality "$DOCS_DIR/instructions_for_claude.md" "instructions_for_claude.md"
-<<<<<<< HEAD
-echo
-=======
 
->>>>>>> 780d49a7
 
 # Overall compliance check
 echo -e "${BOLD}${BLUE}Overall Compliance Summary:${NC}"
@@ -166,13 +136,8 @@
 fi
 
 # Check test coverage
-<<<<<<< HEAD
-if [[ -f "$DOCS_DIR/test_reports.md" ]]; then
-    coverage_info=$(grep -i "coverage" "$DOCS_DIR/test_reports.md" | tail -1 || echo "")
-=======
 if [[ -f "$DOCS_DIR/test_reports_generated/test_reports.md" ]]; then
     coverage_info=$(grep -i "coverage" "$DOCS_DIR/test_reports_generated/test_reports.md" | tail -1 || echo "")
->>>>>>> 780d49a7
     if [[ -n "$coverage_info" ]]; then
         echo -e "${BLUE}📊 Latest test coverage info: $coverage_info${NC}"
     fi
@@ -186,11 +151,7 @@
     echo -e "${YELLOW}📝 Update project_status.md with current task progress${NC}"
 fi
 
-<<<<<<< HEAD
-if [[ ! -f "$DOCS_DIR/test_reports.md" ]] || [[ $((($(date +%s) - $(stat -c %Y "$DOCS_DIR/test_reports.md" 2>/dev/null || echo 0)) / 3600)) -gt 24 ]]; then
-=======
 if [[ ! -f "$DOCS_DIR/test_reports_generated/test_reports.md" ]] || [[ $((($(date +%s) - $(stat -c %Y "$DOCS_DIR/test_reports_generated/test_reports.md" 2>/dev/null || echo 0)) / 3600)) -gt 24 ]]; then
->>>>>>> 780d49a7
     echo -e "${YELLOW}🧪 Run tests and update test_reports.md${NC}"
 fi
 
