--- conflicted
+++ resolved
@@ -17,10 +17,7 @@
 from app.utils.file_handling import allowed_file
 from app.services.webdav_config_service import WebDAVConfigService
 from app.services.interfaces import IFileStorageService
-<<<<<<< HEAD
-=======
 from app.services.property_service import PropertyService
->>>>>>> 780d49a7
 from sqlalchemy.orm import joinedload, selectinload
 from sqlalchemy import and_
 import time
@@ -489,7 +486,6 @@
         return changes
     
     # Static method wrappers for backward compatibility with tests
-<<<<<<< HEAD
     @staticmethod
     def _update_basic_fields_static(component, data):
         """Static wrapper for _update_basic_fields for test compatibility"""
@@ -497,15 +493,6 @@
         return service._update_basic_fields(component, data)
     
     @staticmethod
-=======
-    @staticmethod
-    def _update_basic_fields_static(component, data):
-        """Static wrapper for _update_basic_fields for test compatibility"""
-        service = ComponentService()
-        return service._update_basic_fields(component, data)
-    
-    @staticmethod
->>>>>>> 780d49a7
     def _check_duplicate_component_static(product_number, supplier_id, exclude_id=None):
         """Static wrapper for _check_duplicate_component for test compatibility"""
         service = ComponentService()
@@ -977,24 +964,6 @@
                         'new_name': new_picture_name,
                         'status': 'failed',
                         'error': move_result.get('error', 'WebDAV rename failed')
-<<<<<<< HEAD
-=======
-                    })
-                
-                # Track variant for SKU update (only for variant pictures, avoid duplicates)
-                # Do this for both success and file-not-found cases
-                if (move_result['success'] or "File not found" in move_result.get('error', '')) and variant and variant.id not in [v['variant_id'] for v in updated_variants]:
-                    old_sku = variant.variant_sku
-                    # Touch the variant to trigger SKU regeneration via database trigger
-                    variant.updated_at = db.func.now()
-                    db.session.flush()
-                    db.session.refresh(variant)
-                    
-                    updated_variants.append({
-                        'variant_id': variant.id,
-                        'old_sku': old_sku,
-                        'new_sku': variant.variant_sku
->>>>>>> 780d49a7
                     })
                 
                 # Track variant for SKU update (only for variant pictures, avoid duplicates)
@@ -1014,8 +983,6 @@
                     
                     current_app.logger.info(f"Updated variant {variant.id} SKU: {old_sku} → {variant.variant_sku}")
                     
-                    current_app.logger.info(f"Updated variant {variant.id} SKU: {old_sku} → {variant.variant_sku}")
-                    
             except Exception as e:
                 current_app.logger.error(f"Exception renaming picture {picture.id}: {str(e)}")
                 renamed_files.append({
@@ -1315,9 +1282,6 @@
             
         except Exception as e:
             current_app.logger.error(f"Bulk delete error: {str(e)}")
-<<<<<<< HEAD
-            raise
-=======
             raise
     
     @staticmethod
@@ -1359,5 +1323,4 @@
             
             properties_data.update(custom_properties)
         
-        return properties_data
->>>>>>> 780d49a7
+        return properties_data